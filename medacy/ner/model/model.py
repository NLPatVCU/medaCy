--- conflicted
+++ resolved
@@ -1,22 +1,19 @@
-import logging
-import os
-import joblib
-import time
-import importlib
-from tabulate import tabulate
-from statistics import mean
-from sklearn_crfsuite import metrics
-from pathos.multiprocessing import ProcessingPool as Pool, cpu_count
+"""
+A medaCy named entity recognition model wraps together three functionalities
+"""
+
+import logging, os, joblib, time, importlib
 from medacy.data import Dataset
 from .stratified_k_fold import SequenceStratifiedKFold
 from medacy.ner.pipelines import BasePipeline
+from pathos.multiprocessing import ProcessingPool as Pool, cpu_count
 from ._model import predict_document, construct_annotations_from_tuples
+from sklearn_crfsuite import metrics
+from tabulate import tabulate
+from statistics import mean
 
 
 class Model:
-    """
-    A medaCy named entity recognition model wraps together three functionalities.
-    """
 
     def __init__(self, medacy_pipeline=None, model=None, n_jobs=cpu_count()):
 
@@ -37,11 +34,6 @@
         if doc is None:
             raise IOError("Model could not be initialized with the set pipeline.")
 
-<<<<<<< HEAD
-    def preprocess(self, dataset):
-        try:
-            # raise TypeError("can not serialize 'cupy.core.core.ndarray' object")
-=======
     def preprocess(self, dataset, asynchronous=False):
         """Preprocess dataset into a list of sequences and tags.
 
@@ -52,11 +44,10 @@
             logging.info('Preprocessing data asynchronously...')
             self.X_data = []
             self.y_data = []
->>>>>>> 99bb793a
             pool = Pool(nodes=self.n_jobs)
 
-            results = [pool.apipe(self._extract_features, data_file, dataset.is_metamapped())
-                    for data_file in dataset]
+            results = [pool.apipe(self._extract_features, data_file, self.pipeline, dataset.is_metamapped())
+                    for data_file in dataset.get_data_files()]
 
             while any([i.ready() is False for i in results]):
                 time.sleep(1)
@@ -66,18 +57,6 @@
                 self.X_data += X
                 self.y_data += y
 
-<<<<<<< HEAD
-        except TypeError as error:
-            if str(error) == "can not serialize 'cupy.core.core.ndarray' object":
-                logging.info('Ran into GPU error. Switching to synchronous preprocessing...')
-                self.X_data = []
-                self.y_data = []
-                for data_file in dataset:
-                    features, labels = self._extract_features(data_file, dataset.is_metamapped())
-                    self.X_data += features
-                    self.y_data += labels
-            else: raise error
-=======
         else:
             logging.info('Preprocessing data synchronously...')
             self.X_data = []
@@ -86,18 +65,13 @@
                 features, labels = self._extract_features(data_file, self.pipeline, dataset.is_metamapped())
                 self.X_data += features
                 self.y_data += labels
->>>>>>> 99bb793a
 
     def fit(self, dataset, asynchronous=False):
         """
         Runs dataset through the designated pipeline, extracts features, and fits a conditional random field.
 
-<<<<<<< HEAD
-        :param dataset: Instance of Dataset.
-=======
         :param training_data_loader: Instance of Dataset.
         :param asynchronous: Boolean for whether the preprocessing should be done asynchronously.
->>>>>>> 99bb793a
         :return model: a trained instance of a sklearn_crfsuite.CRF model.
         """
 
@@ -126,14 +100,9 @@
         """
         Generates predictions over a string or a dataset utilizing the pipeline equipped to the instance.
 
-<<<<<<< HEAD
-        :param dataset: a string or Dataset to predict
-        :param prediction_directory: the directory to write predictions if doing bulk prediction (default: */prediction* sub-directory of Dataset)
-=======
         :param documents: A string or Dataset to predict
         :param prediction_directory: The directory to write predictions if doing bulk prediction (default: */prediction* sub-directory of Dataset)
         :param groundtruth_directory: The directory to write groundtruth to.
->>>>>>> 99bb793a
         :return:
         """
 
@@ -177,11 +146,7 @@
             annotations = predict_document(model, doc, medacy_pipeline)
             return annotations
 
-<<<<<<< HEAD
-    def cross_validate(self, training_dataset, num_folds=5, prediction_directory=None, groundtruth_directory=None):
-=======
     def cross_validate(self, num_folds=5, training_dataset=None, prediction_directory=None, groundtruth_directory=None, asynchronous=False):
->>>>>>> 99bb793a
         """
         Performs k-fold stratified cross-validation using our model and pipeline.
 
@@ -190,26 +155,24 @@
         the prediction ambiguity with the methods present in the Dataset class to support pipeline development without
         a designated evaluation set.
 
-        :param training_dataset: Dataset that is being cross validated
         :param num_folds: number of folds to split training data into for cross validation
+        :param training_dataset: Dataset that is being cross validated (optional)
         :param prediction_directory: directory to write predictions of cross validation to or `True` for default predictions sub-directory.
-<<<<<<< HEAD
-        :param groundtruth_directory: directory to write the ground truth medaCy evaluates on
-=======
         :param groundtruth_directory: directory to write the ground truth MedaCy evaluates on
         :param asynchronous: Boolean for whether the preprocessing should be done asynchronously.
->>>>>>> 99bb793a
         :return: Prints out performance metrics, if prediction_directory
         """
 
-        if num_folds <= 1 or not isinstance(num_folds, int):
-            raise ValueError("Number of folds for cross validation must be an int greater than 1, but is %i" % num_folds)
-
-<<<<<<< HEAD
-        self.preprocess(training_dataset)
-=======
+        if num_folds <= 1: raise ValueError("Number of folds for cross validation must be greater than 1")
+
+        if prediction_directory is not None and training_dataset is None:
+            raise ValueError("Cannot generate predictions during cross validation if training dataset is not given."
+                             " Please pass the training dataset in the 'training_dataset' parameter.")
+        if groundtruth_directory is not None and training_dataset is None:
+            raise ValueError("Cannot generate groundtruth during cross validation if training dataset is not given."
+                             " Please pass the training dataset in the 'training_dataset' parameter.")
+
         self.preprocess(training_dataset, asynchronous)
->>>>>>> 99bb793a
         assert self.X_data is not None and self.y_data is not None, \
             "Must have features and labels extracted for cross validation"
 
@@ -384,23 +347,10 @@
             self.create_annotation_directory(directory=groundtruth_directory,training_dataset=training_dataset,option="groundtruth")
             
             #Add predicted/known annotations to the folders containing groundtruth and predictions respectively
-            annotations_groundtruth = self.predict_annotation_evaluation(
-                directory=groundtruth_directory,
-                option="groundtruth",
-                training_dataset=training_dataset,
-                medacy_pipeline= medacy_pipeline,
-                preds_by_document=preds_by_document,
-                groundtruth_by_document=groundtruth_by_document,
-            )
-
-            annotations_prediction = self.predict_annotation_evaluation(
-                directory=prediction_directory,
-                option="predictions",
-                training_dataset=training_dataset,
-                medacy_pipeline= medacy_pipeline,
-                preds_by_document=preds_by_document,
-                groundtruth_by_document=groundtruth_by_document
-            )
+            annotations = self.predict_annotation_evaluation(directory=groundtruth_directory,training_dataset=training_dataset, medacy_pipeline= medacy_pipeline, preds_by_document=preds_by_document, groundtruth_by_document=groundtruth_by_document, option="groundtruth")
+
+            annotations = self.predict_annotation_evaluation(directory=prediction_directory,training_dataset=training_dataset, medacy_pipeline= medacy_pipeline, preds_by_document=preds_by_document, groundtruth_by_document=groundtruth_by_document,option="predictions")
+
             
             return Dataset(data_directory=prediction_directory)
 
@@ -429,16 +379,18 @@
                 annotations.to_ann(write_location=os.path.join(directory, data_file.file_name + ".ann"))        
         
         return annotations
-
-    def _extract_features(self, data_file, is_metamapped):
+    
+    
+    def _extract_features(self, data_file, medacy_pipeline, is_metamapped):
         """
         A multi-processed method for extracting features from a given DataFile instance.
 
+        :param conn: pipe to pass back data to parent process
         :param data_file: an instance of DataFile
         :return: Updates queue with features for this given file.
         """
-        nlp = self.pipeline.spacy_pipeline
-        feature_extractor = self.pipeline.get_feature_extractor()
+        nlp = medacy_pipeline.spacy_pipeline
+        feature_extractor = medacy_pipeline.get_feature_extractor()
         logging.info("Processing file: %s", data_file.file_name)
 
         with open(data_file.raw_path, 'r') as raw_text:
@@ -452,7 +404,7 @@
             doc.set_extension('metamapped_file', default=data_file.metamapped_path, force=True)
 
         # run 'er through
-        doc = self.pipeline(doc)
+        doc = medacy_pipeline(doc)
 
         # The document has now been run through the pipeline. All annotations are overlayed - pull features.
         features, labels = feature_extractor(doc, data_file.file_name)
@@ -460,8 +412,6 @@
         logging.info("%s: Feature Extraction Completed (num_sequences=%i)" % (data_file.file_name, len(labels)))
         return features, labels
 
-<<<<<<< HEAD
-=======
     def load(self, path):
         """
         Loads a pickled model.
@@ -492,7 +442,6 @@
         else:
             joblib.dump(self.model, path)
 
->>>>>>> 99bb793a
     def get_info(self, return_dict=False):
         """
         Retrieves information about a Model including details about the feature extraction pipeline, features utilized,
@@ -523,25 +472,6 @@
 
         return "\n".join(text)
 
-    def load(self, path):
-        """
-        Loads a pickled model.
-
-        :param path: File path to directory where fitted model should be dumped
-        :return:
-        """
-        self.model = joblib.load(path)
-
-    def dump(self, path):
-        """
-        Dumps a model into a pickle file
-
-        :param path: Directory path to dump the model
-        :return:
-        """
-        assert self.model is not None, "Must fit model before dumping."
-        joblib.dump(self.model, path)
-
     @staticmethod
     def load_external(package_name):
         """
@@ -555,8 +485,5 @@
             raise ImportError("Package not installed: %s" % package_name)
         return importlib.import_module(package_name).load()
 
-    def __repr__(self):
-        return f"{self.__class__.__name__}({self.pipeline}, {self.model})"
-
     def __str__(self):
         return self.get_info()