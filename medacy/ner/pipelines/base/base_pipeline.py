from abc import ABC, abstractmethod
import spacy
from medacy.pipeline_components.base import BaseComponent

class BasePipeline(ABC):
    """
    An abstract wrapper for a Medical NER Pipeline
    """

    def __init__(self, pipeline_name, spacy_pipeline=None, description=None, creators="", organization="", cuda_device=-1):
        """
        Initializes a pipeline
        :param pipeline_name: The name of the pipeline
        :param spacy_pipeline: the corresponding spacy pipeline (language) to utilize.
        :param description: a description of the pipeline
        :param creator: the creator of the pipeline
        :param organization: the organization the pipeline creator belongs to
        """
        self.pipeline_name = pipeline_name
        self.spacy_pipeline = spacy_pipeline
        self.description = description
        self.creators = creators
        self.organization = organization
        self.cuda_device = cuda_device

<<<<<<< HEAD
=======
        if cuda_device >= 0:
            spacy.require_gpu()

>>>>>>> 99bb793a
    @abstractmethod
    def get_tokenizer(self):
        """
        Returns an instance of a tokenizer
        :return:
        """
        pass

    @abstractmethod
    def get_learner(self):
        """
        Retrieves an instance of a sci-kit learn compatible learning algorithm.
        :return: model
        """
        pass

    @abstractmethod
    def get_feature_extractor(self):
        """
        Returns an instant of FeatureExtractor with all configs set.
        :return: An instant of FeatureExtractor
        """
        pass

    def get_language_pipeline(self):
        """
        Retrieves the associated spaCy Language pipeline that the medaCy pipeline wraps.
        :return: spacy_pipeline
        """
        return self.spacy_pipeline

    def add_component(self, component, *argv, **kwargs):
        """
        Adds a given component to pipeline
        :param component: a subclass of BaseComponent
        """

        current_components = [component_name for component_name, proc in self.spacy_pipeline.pipeline]
        #print("Current Components:", current_components)
        dependencies = [x for x in component.dependencies]
        #print("Dependencies:",dependencies)

        # No need to change anything if the component is already there
        if component.name in current_components:
            # "%s is already in the pipeline." % component.name
            return

        for dependent in dependencies:
            assert dependent in current_components, "%s depends on %s but it hasn't been added to the pipeline" % (component, dependent)

        self.spacy_pipeline.add_pipe(component(self.spacy_pipeline, *argv, **kwargs))

    def get_components(self):
        """
        Retrieves a listing of all components currently in the pipeline.
        :return: a list of components inside the pipeline.
        """
        return [component_name for component_name, _ in self.spacy_pipeline.pipeline if component_name != 'ner']

    def __call__(self, doc, predict=False):
        """
        Passes a single document through the pipeline.
        All relevant document attributes should be set prior to this call.
        :param doc: the document to annotate over
        :return: the annotated document
        """

        for component_name, proc in self.spacy_pipeline.pipeline:
            if predict and component_name == "gold_annotator":
                continue
            doc = proc(doc)
            if component_name == 'ner':
                # remove labeled default entities
                doc.ents = []

        return doc

    def get_pipeline_information(self):
        """
        Retrieves information about the current pipeline in a structured dictionary
        :return: a json dictionary containing information
        """
        information = {
            'components': [component_name for component_name, _ in self.spacy_pipeline.pipeline
                           if component_name != 'ner'], #ner is the default ner component of spacy that is not utilized.
            'learner_name': self.get_learner()[0],
            'description': self.description,
            'pipeline_name': self.pipeline_name,
            'pipeline_creators': self.creators,
            'pipeline_creator_organization': self.organization
        }

        return information<|MERGE_RESOLUTION|>--- conflicted
+++ resolved
@@ -23,12 +23,9 @@
         self.organization = organization
         self.cuda_device = cuda_device
 
-<<<<<<< HEAD
-=======
         if cuda_device >= 0:
             spacy.require_gpu()
 
->>>>>>> 99bb793a
     @abstractmethod
     def get_tokenizer(self):
         """
@@ -53,6 +50,7 @@
         """
         pass
 
+
     def get_language_pipeline(self):
         """
         Retrieves the associated spaCy Language pipeline that the medaCy pipeline wraps.
@@ -71,13 +69,11 @@
         dependencies = [x for x in component.dependencies]
         #print("Dependencies:",dependencies)
 
-        # No need to change anything if the component is already there
-        if component.name in current_components:
-            # "%s is already in the pipeline." % component.name
-            return
+        assert component.name not in current_components, "%s is already in the pipeline." % component.name
 
         for dependent in dependencies:
             assert dependent in current_components, "%s depends on %s but it hasn't been added to the pipeline" % (component, dependent)
+
 
         self.spacy_pipeline.add_pipe(component(self.spacy_pipeline, *argv, **kwargs))
 
@@ -86,12 +82,13 @@
         Retrieves a listing of all components currently in the pipeline.
         :return: a list of components inside the pipeline.
         """
-        return [component_name for component_name, _ in self.spacy_pipeline.pipeline if component_name != 'ner']
-
+        return [component_name for component_name, _ in self.spacy_pipeline.pipeline
+                           if component_name != 'ner']
     def __call__(self, doc, predict=False):
         """
         Passes a single document through the pipeline.
         All relevant document attributes should be set prior to this call.
+        :param self:
         :param doc: the document to annotate over
         :return: the annotated document
         """
@@ -121,4 +118,13 @@
             'pipeline_creator_organization': self.organization
         }
 
-        return information+        return information
+
+
+
+
+
+
+
+
+
