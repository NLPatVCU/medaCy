--- conflicted
+++ resolved
@@ -15,52 +15,22 @@
     Created by Jorge Vargas of NLP@VCU
     """
 
-<<<<<<< HEAD
-    def __init__(self, entities, word_embeddings, cuda_device=-1, metamap=None):
-=======
-    def __init__(self, entities, use_metamap=False, **kwargs):
->>>>>>> dc30e06e
+    def __init__(self, entities, metamap=None, **kwargs):
         """
         Create a pipeline with the name 'clinical_pipeline' utilizing
         by default spaCy's small english model.
 
         :param entities: a list of entities to be used by this pipeline
-<<<<<<< HEAD
+        :param metamap: MetaMap object (optional, absence of which will not use MetaMap)
         :param word_embeddings: path to a word embeddings file
         :param cuda_device: int for which GPU to use, defaults to using the CPU
-        :param metamap: MetaMap object (optional, absence of which will not use MetaMap)
         """
 
-        super().__init__(
-            entities,
-            spacy_pipeline=spacy.load("en_core_web_sm"),
-            cuda_device=cuda_device
-        )
+        super().__init__(entities, spacy_pipeline=spacy.load("en_core_web_sm"))
 
         if metamap:
             metamap = MetaMap(metamap)
             self.add_component(MetaMapOverlayer, metamap)
-
-        self.word_embeddings = word_embeddings
-=======
-        :param use_metamap: bool for if to use MetaMap
-        :param cuda_device: int for which GPU to use, defaults to using the CPU
-        """
-        description="""Pipeline tuned for the extraction of ADE related entities from the 2018 N2C2 Shared Task"""
-        super().__init__("lstm_clinical_pipeline",
-                         spacy_pipeline=spacy.load("en_core_web_sm"),
-                         description=description,
-                         creators="Jorge Vargas",  # append if multiple creators
-                         organization="NLP@VCU",
-                         )
-
-        if use_metamap:
-            metamap = MetaMap(get_metamap())
-            self.add_component(MetaMapComponent, metamap)
-
-        self.entities = entities
-        self.add_component(GoldAnnotatorComponent, entities)  # add overlay for GoldAnnotation
->>>>>>> dc30e06e
 
         if not kwargs['word_embeddings']:
             raise ValueError('This pipeline requires word embeddings.')
