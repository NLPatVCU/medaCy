import sklearn_crfsuite
import spacy

from medacy.pipeline_components.feature_extractors.discrete_feature_extractor import FeatureExtractor
from medacy.pipeline_components.feature_overlayers.metamap.metamap import MetaMap
from medacy.pipeline_components.feature_overlayers.metamap.metamap_component import MetaMapOverlayer
from medacy.pipelines.base.base_pipeline import BasePipeline


class ScispacyPipeline(BasePipeline):
    """
    A pipeline for named entity recognition using ScispaCy, see https://allenai.github.io/scispacy/

    This pipeline differs from the ClinicalPipeline in that it uses AllenAI's 'en_core_sci_md' model and
    the tokenizer is simply spaCy's tokenizer.

    Created by Steele Farnsworth of NLP@VCU

    Requirements:
    scispacy
    https://s3-us-west-2.amazonaws.com/ai2-s2-scispacy/releases/v0.2.0/en_core_sci_md-0.2.0.tar.gz
    """

<<<<<<< HEAD
    def __init__(self, entities, metamap=None):
=======
    def __init__(self, entities, **kwargs):
>>>>>>> dc30e06e
        """
        :param entities: a list of entities
        :param metamap: an instance of MetaMap if metamap should be used, defaults to None.
        """
        super().__init__(entities, spacy_pipeline=spacy.load("en_core_sci_md"))

        if metamap:
            metamap = MetaMap(metamap)
            self.add_component(MetaMapOverlayer, metamap)

    def get_learner(self):
        return ("CRF_l2sgd",
                sklearn_crfsuite.CRF(
                    algorithm='l2sgd',
                    c2=0.1,
                    max_iterations=100,
                    all_possible_transitions=True
                )
            )

    def get_tokenizer(self):
        return None

    def get_feature_extractor(self):
        return FeatureExtractor(window_size=3, spacy_features=['pos_', 'shape_', 'prefix_', 'suffix_', 'text'])<|MERGE_RESOLUTION|>--- conflicted
+++ resolved
@@ -21,11 +21,7 @@
     https://s3-us-west-2.amazonaws.com/ai2-s2-scispacy/releases/v0.2.0/en_core_sci_md-0.2.0.tar.gz
     """
 
-<<<<<<< HEAD
-    def __init__(self, entities, metamap=None):
-=======
-    def __init__(self, entities, **kwargs):
->>>>>>> dc30e06e
+    def __init__(self, entities, metamap=None, **kwargs):
         """
         :param entities: a list of entities
         :param metamap: an instance of MetaMap if metamap should be used, defaults to None.
