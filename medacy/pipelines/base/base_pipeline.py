import inspect
import time
from abc import ABC, abstractmethod

import spacy

import medacy
from medacy.pipeline_components.feature_overlayers.gold_annotator_component import GoldAnnotatorOverlayer


class BasePipeline(ABC):
    """
    An abstract wrapper for a Medical NER Pipeline
    """

    def __init__(self, entities, spacy_pipeline, cuda_device=-1):
        """
        Initializes a pipeline
        :param entities: a list of entities, or an empty list (or None) if the pipeline is for a model that
        has already been fitted
        :param spacy_pipeline: the corresponding spacy pipeline (language) to utilize.
        :param cuda_device: the GPU to use, if any (defaults to -1 for using the CPU)
        """
        self.entities = entities or []
        self.spacy_pipeline = spacy_pipeline
<<<<<<< HEAD
        self.cuda_device = cuda_device
        self.overlayers = []  # Stores feature overlayers

        # Set tokenizer, if something other than the spaCy pipeline's tokenizer is specified in get_tokenizer()
        tokenizer = self.get_tokenizer()
        if tokenizer:
            # 'tokenizer' is a class with an attribute named 'tokenizer'
            self.spacy_pipeline.tokenizer = tokenizer.tokenizer

        self.add_component(GoldAnnotatorOverlayer, entities)

        # The following code was causing GPU errors because you cannot specify which GPU spaCy will use;
        # You may uncomment this code if you know you have access to the GPU that spaCy will use.

        # if cuda_device >= 0:
        #     spacy.require_gpu()
=======
        self.description = description
        self.creators = creators
        self.organization = organization
>>>>>>> dc30e06e

    @abstractmethod
    def get_tokenizer(self):
        """Returns an instance of a tokenizer"""
        pass

    @abstractmethod
    def get_learner(self):
        """Returns an instance of a sci-kit learn compatible learning algorithm."""
        pass

    @abstractmethod
    def get_feature_extractor(self):
        """Returns an instant of FeatureExtractor with all configs set."""
        pass

    def add_component(self, component, *argv, **kwargs):
        """
        Adds a given component to pipeline
        :param component: a subclass of BaseOverlayer (the class itself; not an instance)
        :param args, kwargs: arguments to pass to the constructor of the component
        """

        current_components = [component_name for component_name, proc in self.spacy_pipeline.pipeline]

        assert component.name not in current_components, "%s is already in the pipeline." % component.name

        for dependent in component.dependencies:
            assert dependent in current_components, "%s depends on %s but it hasn't been added to the pipeline" % (component, dependent)

        new_component = component(self.spacy_pipeline, *argv, **kwargs)
        self.spacy_pipeline.add_pipe(new_component)

        if component.name != "gold_annotator":
            self.overlayers.append(new_component)

    def get_component_names(self):
        """
        Retrieves a listing of all components currently in the pipeline.
        :return: a list of components inside the pipeline.
        """
        return [component_name for component_name, _ in self.spacy_pipeline.pipeline if component_name != 'ner']

    def __call__(self, doc, predict=False):
        """
        Passes a single document through the pipeline.
        All relevant document attributes should be set prior to this call.
        :param self:
        :param doc: the document to annotate over
        :return: the annotated document
        """

        for component_name, proc in self.spacy_pipeline.pipeline:
            if predict and component_name == "gold_annotator":
                continue
            doc = proc(doc)
            if component_name == 'ner':
                # remove labeled default entities
                doc.ents = []

        return doc

    def get_report(self):
        """
        Generates a report about the pipeline class's configuration
        :return: str
        """

        # Get data about these components
        learner_name, learner = self.get_learner()
        tokenizer = self.get_tokenizer()
        feature_extractor = self.get_feature_extractor()
        spacy_metadata = self.spacy_pipeline.meta

        # Start the report with the name of the class and the docstring
        report = f"{type(self).__name__}\n{self.__doc__}\n\n"

        report += f"Report created at {time.asctime()}\n\n"
        report += f"MedaCy Version: {medacy.__version__}\nSpaCy Version: {spacy.__version__}\n"
        report += f"SpaCy Model: {spacy_metadata['name']}, version {spacy_metadata['version']}\n"
        report += f"Entities: {self.entities}\n\n"

        # Print data about the feature overlayers
        if self.overlayers:
            report += "Feature Overlayers:\n\n"
            report += "\n\n".join(o.get_report() for o in self.overlayers) + '\n\n'

        # Print data about the feature extractor
        report += f"Feature Extractor: {type(feature_extractor).__name__} at {inspect.getfile(type(feature_extractor))}\n"
        report += f"\tWindow Size: {feature_extractor.window_size}\n"
        report += f"\tSpaCy Features: {feature_extractor.spacy_features}\n"

        # Print the name and location of the remaining components
        report += f"Learner: {learner_name} at {inspect.getfile(type(learner))}\n"

        if self.get_tokenizer():
            report += f"Tokenizer: {type(tokenizer).__name__} at {inspect.getfile(type(tokenizer))}\n"
        else:
            report += f"Tokenizer: spaCy pipeline default\n"

        return report<|MERGE_RESOLUTION|>--- conflicted
+++ resolved
@@ -23,7 +23,6 @@
         """
         self.entities = entities or []
         self.spacy_pipeline = spacy_pipeline
-<<<<<<< HEAD
         self.cuda_device = cuda_device
         self.overlayers = []  # Stores feature overlayers
 
@@ -40,11 +39,7 @@
 
         # if cuda_device >= 0:
         #     spacy.require_gpu()
-=======
-        self.description = description
-        self.creators = creators
-        self.organization = organization
->>>>>>> dc30e06e
+
 
     @abstractmethod
     def get_tokenizer(self):
