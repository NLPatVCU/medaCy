--- conflicted
+++ resolved
@@ -17,7 +17,6 @@
 def setup(args):
     """
     Sets up dataset and pipeline/model since it gets used by every command.
-
     :param args: Argparse args object.
     :return dataset, model: The dataset and model objects created.
     """
@@ -31,7 +30,7 @@
         if not set(json_entities) <= set(entities):
             raise ValueError(f"The following entities from the json file are not in the provided dataset: {set(json_entities) - set(entities)}")
         entities = json_entities
-        
+
     if args.pipeline == 'spacy':
         logging.info('Using spacy model')
         model = SpacyModel(spacy_model_name=args.spacy_model, cuda=args.cuda)
@@ -66,7 +65,6 @@
 def train(args, dataset, model):
     """
     Used for training new models.
-
     :param args: Argparse args object.
     :param dataset: Dataset to use for training.
     :param model: Untrained model object to use.
@@ -85,7 +83,6 @@
 def predict(args, dataset, model):
     """
     Used for running predictions on new datasets.
-
     :param args: Argparse args object.
     :param dataset: Dataset to run prediction over.
     :param model: Trained model to use for predictions.
@@ -103,7 +100,6 @@
 def cross_validate(args, dataset, model):
     """
     Used for running k-fold cross validations.
-
     :param args: Argparse args object.
     :param dataset: Dataset to use for training.
     :param model: Untrained model object to use.
@@ -171,15 +167,6 @@
     # Parse initial args
     args = parser.parse_args()
 
-<<<<<<< HEAD
-    if args.batch_size is not None:
-        """
-        if 'bert' not in args.pipeline.lower() and 'bert' not in args.custom_pipeline.lower():
-            logging.warning('Batch size only implemented for BERT pipelines')
-        """
-
-=======
->>>>>>> 88b865e7
     # Logging
     device = str(args.cuda) if args.cuda >= 0 else '_cpu'
     logging.basicConfig(filename=('medacy%s.log' % device), format='%(asctime)-15s: %(message)s', level=logging.INFO)
