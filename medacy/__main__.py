--- conflicted
+++ resolved
@@ -19,7 +19,7 @@
 
     else:      
         labels = list(dataset.get_labels())
-<<<<<<< HEAD
+
         pipeline_arg = args.pipeline
         
         #Parse the argument as a class name in module medacy.ner.pipelines
@@ -27,23 +27,7 @@
         pipeline_class = getattr(module, pipeline_arg)
         
         pipeline = pipeline_class(entities=labels)
-=======
 
-        if args.pipeline == 'bilstm-clinical':
-            pipeline = LstmClinicalPipeline(entities=labels, word_embeddings=args.word_embeddings)
-        elif args.pipeline == 'clinical':
-            pipeline = ClinicalPipeline(entities=labels)
-        elif args.pipeline == 'systematic-review':
-            pipeline = SystematicReviewPipeline(entities=labels)
-        elif args.pipeline == 'fda-nano-drug-label':
-            pipeline = FDANanoDrugLabelPipeline(entities=labels)
-        elif args.pipeline == 'drug-event':
-            pipeline = DrugEventPipeline(entities=labels)
-        elif args.pipeline == 'testing':
-            pipeline = TestingPipeline(entities=labels)
-        else:
-            raise TypeError('%s is not a supported pipeline.' % args.pipeline)
->>>>>>> ab7fe45b
 
     model = Model(pipeline)
 
