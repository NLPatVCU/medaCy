--- conflicted
+++ resolved
@@ -2,11 +2,8 @@
 from medacy.pipeline_components.metamap.metamap import MetaMap
 from spacy.tokens import Token
 from ..base import BaseComponent
-<<<<<<< HEAD
-import warnings, logging
+import warnings,logging
 
-=======
->>>>>>> d76bb44c
 
 class MetaMapComponent(BaseComponent):
     """
