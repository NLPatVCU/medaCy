"""
BiLSTM+CRF PyTorch network and model.
"""
import logging
import random

import torch
import torch.optim as optim
import torch.nn as nn
import torch.nn.functional as F

from medacy.nn import BiLstmCrf
from medacy.nn import Vectorizer

class BiLstmCrfLearner:
    """
    BiLSTM-CRF model class for using the network. Currently handles all vectorization as well.

    :ivar device: Pytorch device to use.
    :ivar model: Instance of BiLstmCrfNetwork to use.
    :ivar tag_to_index: Tag to index dictionary for vectorization.
    :ivar untrained_tokens: Out of vocabulary tokens word embeddings analysis during debugging.
    :ivar other_features: Names of other word features being used.
    :ivar window_size: Range of surrounding word's features that were extracted.
    :ivar word_embeddings_file: File to load word embeddings from.
    :ivar word_vectors: Gensim word vectors object for use in configuring word embeddings.
    """

    def __init__(self, word_embeddings, cuda_device):
        """Init BiLstmCrfLearner object.

        :param word_embeddings: Path to word embeddings file to use.
        :param cuda_device: Index of cuda device to use. Use -1 to use CPU.
        """
        torch.manual_seed(1)
<<<<<<< HEAD
        self.character_to_index = {character: index for index, character in enumerate(string.printable, 1)}
        self.word_embeddings_file = word_embeddings

=======
>>>>>>> f467e0da
        device_string = 'cuda:%d' % cuda_device if cuda_device >= 0 else 'cpu'
        self.device = torch.device(device_string)

        self.vectorizer = Vectorizer(self.device)

        if word_embeddings is None:
            raise ValueError('BiLSTM-CRF requires word embeddings.')
        else:
            self.word_embeddings_file = word_embeddings
            self.word_vectors = None

        # Other instance attributes
        self.model = None
        self.learning_rate = 0.01

        # TODO: Implement cleaner way to handle this
        if word_embeddings.endswith('test_word_embeddings.txt'):
            self.epochs = 2
            self.crf_delay = 1
        else:
            self.epochs = 40
            self.crf_delay = 20

    def fit(self, x_data, y_data):
        """Fully train model based on x and y data. self.model is set to trained model.

        :param x_data: List of list of tokens.
        :param y_data: List of list of correct labels for the tokens.
        """
        if self.vectorizer.word_vectors is None:
            self.vectorizer.load_word_embeddings(self.word_embeddings_file)

        data = self.vectorizer.vectorize_dataset(x_data, y_data)

        # Create network
        model = BiLstmCrf(
            self.vectorizer.word_vectors,
            len(data[0][0][0][2:]),
            len(self.vectorizer.tag_to_index),
            self.device
        )

        # Move to GPU if possible
        if self.device.type != 'cpu':
            logging.info('CUDA available. Moving model to GPU.')
            model = model.to(self.device)

        # Setup optimizer and loss function
        optimizer = optim.SGD(model.parameters(), lr=self.learning_rate)
        loss_function = nn.NLLLoss()

        logging.info('Training BiLSTM-CRF...')

        # Training loop
        for i in range(1, self.epochs + 1):
            random.shuffle(data)
            epoch_losses = []

            for sentence, sentence_tags in data:
                if i <= self.crf_delay:
                    emissions = model(sentence)
                    predictions = F.log_softmax(emissions, dim=1)
                    loss = loss_function(predictions, sentence_tags)
                else:
                    emissions = model(sentence).unsqueeze(1)
                    sentence_tags = sentence_tags.unsqueeze(1)
                    loss = -model.crf(emissions, sentence_tags)

                optimizer.zero_grad()
                loss.backward()
                optimizer.step()
                epoch_losses.append(loss)

            average_loss = sum(epoch_losses) / len(epoch_losses)
            logging.info('Epoch %d average loss: %f', i, average_loss)

        self.model = model

    def predict(self, sequences):
        """Use model to make predictions over a given dataset.

        :param sequences: Sequences to predict labels for.
        :return: List of list of predicted labels.
        """
        if not self.vectorizer.word_vectors:
            raise RuntimeError('Loading word embeddings is required.')

        with torch.no_grad():
            predictions = []
            for sequence in sequences:
                vectorized_tokens = self.vectorizer.vectorize_tokens(sequence)
                emissions = self.model(vectorized_tokens).unsqueeze(1)
                tag_indices = self.model.crf.decode(emissions)
                predictions.append(self.vectorizer.devectorize_tag(tag_indices))

        return predictions

    def save(self, path):
        """Save model and other required values.

        :param path: Path to save model to.
        """
        vectorizer_values = self.vectorizer.get_values()

        properties = {
            'model': self.model,
            'vectorizer_values': vectorizer_values,
        }

        if not path.endswith('.pt'):
            path += '.pt'

        torch.save(properties, path)

    def load(self, path):
        """Load model and other required values from given path.

        :param path: Path of saved model.
        """
        saved_data = torch.load(path)

        self.vectorizer.load_values(saved_data['vectorizer_values'])

        model = saved_data['model']
        model.eval()

        self.model = model
        self.vectorizer.load_word_embeddings(self.word_embeddings_file)<|MERGE_RESOLUTION|>--- conflicted
+++ resolved
@@ -33,12 +33,6 @@
         :param cuda_device: Index of cuda device to use. Use -1 to use CPU.
         """
         torch.manual_seed(1)
-<<<<<<< HEAD
-        self.character_to_index = {character: index for index, character in enumerate(string.printable, 1)}
-        self.word_embeddings_file = word_embeddings
-
-=======
->>>>>>> f467e0da
         device_string = 'cuda:%d' % cuda_device if cuda_device >= 0 else 'cpu'
         self.device = torch.device(device_string)
 
