from spacy.tokens import Doc, Token
<<<<<<< HEAD
from gensim.models import KeyedVectors
import numpy as np
=======
>>>>>>> e3c303f8
from medacy.pipeline_components.base import BaseComponent


class EmbeddingComponent(BaseComponent):
    """A pipeline component that gathers word embeddings for use as features using gensim."""

    dependencies = []
    name = "embedding_component"

    def __init__(self, spacy_pipeline, word_embeddings):
        super().__init__(component_name="embedding_component")
        self.spacy_pipeline = spacy_pipeline
        self.model = word_embeddings

    def _lookup_embedding(self, token):
        try:
            word_vector = self.model[token.text]
            norm = np.linalg.norm(word_vector)
            if norm == 0:
                return [bytes(n) for n in word_vector]
            else:
                return [bytes(n) for n in word_vector / norm]
        except KeyError:
            return []

    def __call__(self, doc: Doc):
        Token.set_extension("feature_embedding", getter=self._lookup_embedding, force=True)
        return doc<|MERGE_RESOLUTION|>--- conflicted
+++ resolved
@@ -1,9 +1,5 @@
 from spacy.tokens import Doc, Token
-<<<<<<< HEAD
-from gensim.models import KeyedVectors
 import numpy as np
-=======
->>>>>>> e3c303f8
 from medacy.pipeline_components.base import BaseComponent
 
 
