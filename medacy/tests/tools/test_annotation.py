import shutil, tempfile, pkg_resources
from unittest import TestCase
from medacy.data import Dataset
from medacy.tools import Annotations, InvalidAnnotationError
from os.path import join
from medacy.tests.tools.con_test_data.con_test import con_text, source_text as con_source_text


class TestAnnotation(TestCase):

    @classmethod
    def setUpClass(cls):
        """
        Loads END dataset and writes files to temp directory
        :return:
        """
        cls.test_dir = tempfile.mkdtemp()  # set up temp directory
        cls.dataset, _, meta_data = Dataset.load_external('medacy_dataset_end')
        cls.entities = meta_data['entities']
        cls.ann_files = []
        # fill directory of training files
        for data_file in cls.dataset.get_data_files():
            file_name, raw_text, ann_text = (data_file.file_name, data_file.raw_path, data_file.ann_path)
            cls.ann_files.append(file_name + '.ann')

        with open(join(cls.test_dir, "broken_ann_file.ann"), 'w') as f:
            f.write("This is clearly not a valid ann file")

    @classmethod
    def tearDownClass(cls):
        """
        Removes test temp directory and deletes all files
        :return:
        """
        pkg_resources.cleanup_resources()
        shutil.rmtree(cls.test_dir)  # remove temp directory and delete all files

    def test_init_from_dict(self):
        """
        Tests initalization from a dictionary
        :return:
        """
        annotations = Annotations({'entities':{}, 'relations':[]})
        self.assertIsInstance(annotations, Annotations)

    def test_init_from_ann_file(self):
        """
        Tests initialization from valid ann file
        :return:
        """
        annotations = Annotations(join(self.dataset.get_data_directory(), self.ann_files[0]), annotation_type='ann')
        self.assertIsNotNone(annotations.get_entity_annotations())

    def test_init_from_invalid_dict(self):
        """
        Tests initialization from invalid dict file
        :return:
        """
        with self.assertRaises(InvalidAnnotationError):
            annotations = Annotations({})

    def test_init_from_invalid_ann(self):
        """
        Tests initialization from invalid annotation file
        :return:
        """
        with self.assertRaises(FileNotFoundError):
            annotations = Annotations(join(self.dataset.get_data_directory(), self.ann_files[0][:-1]), annotation_type='ann')

    def test_init_from_non_dict_or_string(self):
<<<<<<< HEAD
        """Tests initialization from non-dictionary or string"""
        with self.assertRaises(TypeError):
            Annotations(list(), annotation_type='ann')
=======
        """
        Tests initialization from non-dictionary or string
        :return:
        """
        with self.assertRaises(InvalidAnnotationError):
            annotations = Annotations(list(), annotation_type='ann')
>>>>>>> 489a0bcc

    def test_init_from_broken_ann_file(self):
        """
        Tests initialization from a correctly structured but ill-formated ann file
        :return:
        """
        with self.assertRaises(InvalidAnnotationError):
            annotations = Annotations(join(self.test_dir, "broken_ann_file.ann"), annotation_type='ann')

    def test_ann_conversions(self):
        """
        Tests converting and un-converting a valid Annotations object to an ANN file.
        :return:
        """
        annotations = Annotations(join(self.dataset.get_data_directory(),self.ann_files[0]), annotation_type='ann')
        annotations.to_ann(write_location=join(self.test_dir,"intermediary.ann"))
        annotations2 = Annotations(join(self.test_dir,"intermediary.ann"), annotation_type='ann')
        self.assertEqual(annotations.get_entity_annotations(return_dictionary=True),
                          annotations2.get_entity_annotations(return_dictionary=True))

    def test_get_entity_annotations_dict(self):
        """
        Tests the validity of the annotation dict
        :return:
        """
        annotations = Annotations(join(self.dataset.get_data_directory(), self.ann_files[0]), annotation_type='ann')
        self.assertIsInstance(annotations.get_entity_annotations(return_dictionary=True), dict)

    def test_get_entity_annotations_list(self):
        """
        Tests the validity of annotation list
        :return:
        """
        annotations = Annotations(join(self.dataset.get_data_directory(), self.ann_files[0]), annotation_type='ann')
        self.assertIsInstance(annotations.get_entity_annotations(), list)

    def test_good_con_data(self):
        """Tests to see if valid con data can be used to instantiate an Annotations object."""
        with open(join(self.test_dir, "test_con.con"), 'w+') as c,\
                open(join(self.test_dir, "test_con_text.txt"), 'w+') as t:
            c.write(con_text)
            t.write(con_source_text)

            annotations = Annotations(c.name, annotation_type='con', source_text_path=t.name)
            self.assertIsInstance(annotations.get_entity_annotations(), list)

    def test_bad_con_data(self):
        """Tests to see if invalid con data will raise InvalidAnnotationError."""
        with open(join(self.test_dir, "bad_con.con"), 'w+') as c,\
                open(join(self.test_dir, "test_con_text.txt"), 'w+') as t:
            c.write("This string wishes it was a valid con file.")
            t.write("It doesn't matter what's in this file as long as it exists.")

            Annotations(c.name, annotation_type='con', source_text_path=t.name)
            self.assertRaises(InvalidAnnotationError)

    def test_good_con_data_without_text(self):
        """Tests to see if not having a source text file will raise FileNotFoundError."""
        with open(join(self.test_dir, "test_con.con"), 'w+') as c:
                c.write(con_text)
                with self.assertRaises(FileNotFoundError):
                    Annotations(c.name, annotation_type='con', source_text_path=None)

    def test_same_file_diff(self):
        """Tests that when a given Annotations object uses the diff() method with another Annotations object created
        from the same source file, that it returns an empty list."""
        annotations1 = Annotations(join(self.dataset.get_data_directory(), self.ann_files[0]), annotation_type='ann')
        annotations2 = Annotations(join(self.dataset.get_data_directory(), self.ann_files[0]), annotation_type='ann')
        result = annotations1.diff(annotations2)
        self.assertEqual(result, [])

    def test_different_file_diff(self):
<<<<<<< HEAD
        """
        Tests that when two different files with the same number of annotations are used in the diff() method,
        the output is a list with more than one value.
        """
        # Note that both of these files contain ten annotations
        annotations1 = Annotations(self.ann_file_path_one, annotation_type='ann')
        annotations2 = Annotations(self.ann_file_path_two, annotation_type='ann')
        result = annotations1.diff(annotations2)
        self.assertGreater(len(result), 0)

    def test_compare_by_entity_valid_data_return_dict(self):
        """Tests that when compare_by_entity() is called with valid data that it returns a dict."""
        annotations1 = Annotations(self.ann_file_path_one, annotation_type='ann')
        annotations2 = Annotations(self.ann_file_path_two, annotation_type='ann')
        result = annotations1.compare_by_entity(annotations2)
        self.assertIsInstance(result, dict)

    def test_compare_by_index_wrong_type(self):
        """
        Tests that when a valid Annotations object calls the compare_by_entity() method with an object that is not an
        Annotations, it raises ValueError.
        """
        annotations1 = Annotations(self.ann_file_path_one, annotation_type='ann')
        annotations2 = "This is not an Annotations object"
        with self.assertRaises(TypeError):
            annotations1.compare_by_index(annotations2)

    def test_compare_by_index_valid_data_return_dict(self):
        """Tests that when compare_by_index() is called with valid data, it returns a dict."""
        annotations1 = Annotations(self.ann_file_path_one, annotation_type='ann')
        annotations2 = Annotations(self.ann_file_path_two, annotation_type='ann')
        result = annotations1.compare_by_index(annotations2)
        self.assertIsInstance(result, dict)

    def test_compare_by_index_strict_lt_0(self):
        """Tests that when compare_by_index() is called with a strict below 0, it raises ValueError."""
        annotations1 = Annotations(self.ann_file_path_one, annotation_type='ann')
        annotations2 = Annotations(self.ann_file_path_two, annotation_type='ann')
        with self.assertRaises(ValueError):
            annotations1.compare_by_index(annotations2, strict=-1)

    def test_compare_by_index_all_entities_matched(self):
        """
        Tests that when compare_by_index() is called with nearly-identical data, the calculations accurately pair
        annotations that refer to the same instance of an entity but are not identical. Specifically, test that list
        "NOT_MATCHED" is empty.
        """
        annotations1 = Annotations(self.ann_file_path_one_modified)
        annotations2 = Annotations(self.ann_file_path_one)
        comparison = annotations1.compare_by_index(annotations2, strict=1)
        self.assertListEqual(comparison["NOT_MATCHED"], [])

    def test_compare_by_index_stats_equivalent_annotations_avg_accuracy_one(self):
        """
        Tests that when compare_by_index_stats() is called on two Annotations representing the same dataset, the
        average accuracy is one.
        """
        annotations1 = Annotations(self.ann_file_path_one)
        annotations2 = Annotations(self.ann_file_path_one)
        comparison = annotations1.compare_by_index_stats(annotations2)
        actual = comparison["avg_accuracy"]
        self.assertEqual(actual, 1)

    def test_compare_by_index_stats_nearly_identical_annotations_avg_accuracy(self):
        """
        Tests that when compare_by_index_stats() is called with nearly identical Annotations, the average accuracy
        is less than 1.
        """
        annotations1 = Annotations(self.ann_file_path_one_modified)
        annotations2 = Annotations(self.ann_file_path_one)
        comparison = annotations1.compare_by_index_stats(annotations2)
        accuracy = comparison["avg_accuracy"]
        self.assertLess(accuracy, 1)

    def test_stats_returns_accurate_dict(self):
        """
        Tests that when stats() is run on an annotation with three unique entities, the list
        of keys in the entity counts is three.
        """
        annotations = Annotations(self.ann_file_path_two)  # Use file two because it contains three unique entities
        stats = annotations.stats()
        num_entities = stats["entity_counts"]
        self.assertEqual(len(num_entities), 3)

    def test_to_html_no_source_text(self):
        """Tests that when to_html() is called on an annotation with no source_text_path, it throws ValueError."""
        annotations = Annotations(self.ann_file_path_one, annotation_type='ann')
        with self.assertRaises(ValueError):
            annotations.to_html(self.html_output_file_path)

    def test_to_html_with_source_text(self):
        """
        Tests that when to_html() is called on a valid object with an output file path defined, that the outputted
        HTML file is created (thus, that the method ran to completion).
        """
        if isfile(self.html_output_file_path):
            raise BaseException("This test requires that the html output file does not exist when the test is"
                                " initiated, but it already exists.")
        annotations = Annotations(self.ann_file_path_one, annotation_type='ann',
                                  source_text_path=self.ann_file_one_source_path)
        annotations.to_html(self.html_output_file_path)
        self.assertTrue(isfile(self.html_output_file_path))
=======
        """Tests that when two different files are used in the diff() method, either ValueError is raised (because the
        two Annotations cannot be compared) or that the output is a list with more than one value."""
        annotations1 = Annotations(join(self.dataset.get_data_directory(), self.ann_files[0]), annotation_type='ann')
        annotations2 = Annotations(join(self.dataset.get_data_directory(), self.ann_files[1]), annotation_type='ann')
        if annotations1.annotations['entities'].values().__len__() != \
                annotations2.annotations['entities'].values().__len__():
            with self.assertRaises(ValueError):
                annotations1.diff(annotations2)
        else:
            result = annotations1.diff(annotations2)
            self.assertTrue(result.__len__() > 0)
>>>>>>> 489a0bcc
<|MERGE_RESOLUTION|>--- conflicted
+++ resolved
@@ -68,18 +68,12 @@
             annotations = Annotations(join(self.dataset.get_data_directory(), self.ann_files[0][:-1]), annotation_type='ann')
 
     def test_init_from_non_dict_or_string(self):
-<<<<<<< HEAD
-        """Tests initialization from non-dictionary or string"""
-        with self.assertRaises(TypeError):
-            Annotations(list(), annotation_type='ann')
-=======
         """
         Tests initialization from non-dictionary or string
         :return:
         """
         with self.assertRaises(InvalidAnnotationError):
             annotations = Annotations(list(), annotation_type='ann')
->>>>>>> 489a0bcc
 
     def test_init_from_broken_ann_file(self):
         """
@@ -152,7 +146,6 @@
         self.assertEqual(result, [])
 
     def test_different_file_diff(self):
-<<<<<<< HEAD
         """
         Tests that when two different files with the same number of annotations are used in the diff() method,
         the output is a list with more than one value.
@@ -254,17 +247,4 @@
         annotations = Annotations(self.ann_file_path_one, annotation_type='ann',
                                   source_text_path=self.ann_file_one_source_path)
         annotations.to_html(self.html_output_file_path)
-        self.assertTrue(isfile(self.html_output_file_path))
-=======
-        """Tests that when two different files are used in the diff() method, either ValueError is raised (because the
-        two Annotations cannot be compared) or that the output is a list with more than one value."""
-        annotations1 = Annotations(join(self.dataset.get_data_directory(), self.ann_files[0]), annotation_type='ann')
-        annotations2 = Annotations(join(self.dataset.get_data_directory(), self.ann_files[1]), annotation_type='ann')
-        if annotations1.annotations['entities'].values().__len__() != \
-                annotations2.annotations['entities'].values().__len__():
-            with self.assertRaises(ValueError):
-                annotations1.diff(annotations2)
-        else:
-            result = annotations1.diff(annotations2)
-            self.assertTrue(result.__len__() > 0)
->>>>>>> 489a0bcc
+        self.assertTrue(isfile(self.html_output_file_path))