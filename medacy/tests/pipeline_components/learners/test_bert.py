import os
import shutil
import tempfile
import unittest

import pkg_resources

from medacy.data.dataset import Dataset
from medacy.model import Model
from medacy.pipelines.bert_pipeline import BertPipeline
from medacy.tests.sample_data import test_dir
from medacy.tests.pipeline_components.learners import use_cuda, cuda_device


class TestBert(unittest.TestCase):
    """
    Tests for medacy.pipeline_components.learners.bert_learner.BertLearner
    and, by extension, medacy.pipelines.bert_pipeline.BertPipeline
    """

    @classmethod
    def setUpClass(cls):
        cls.dataset = Dataset(os.path.join(test_dir, 'sample_dataset_1'), data_limit=1)
        cls.entities = cls.dataset.get_labels(as_list=True)
        cls.prediction_directory = tempfile.mkdtemp()  # Directory to store predictions
        cls.batch_size = 3

    @classmethod
    def tearDownClass(cls):
        pkg_resources.cleanup_resources()
        shutil.rmtree(cls.prediction_directory)

<<<<<<< HEAD
    @unittest.skip("Requires too much memory")
=======
    @unittest.skipUnless(use_cuda, "This test only runs if a cuda device is set in the medaCy config file")
>>>>>>> b3e5e373
    def test_cross_validate_fit_predict(self):
        """Tests that a model created with BERT can be fitted and used to predict, with and without the CRF layer"""
        pipeline = BertPipeline(
            entities=self.entities,
            pretrained_model='bert-base-cased',
            batch_size=self.batch_size,
            cuda_device=cuda_device
        )

        pipeline_crf = BertPipeline(
            entities=self.entities,
            pretrained_model='bert-base-cased',
            batch_size=self.batch_size,
            cuda_device=cuda_device,
            using_crf=True
        )

        for pipe in [pipeline, pipeline_crf]:
            model = Model(pipe)
            model.cross_validate(self.dataset, 2)
            model.fit(self.dataset)
            resulting_dataset = model.predict(self.dataset, prediction_directory=self.prediction_directory)
            self.assertIsInstance(resulting_dataset, Dataset)


if __name__ == '__main__':
    unittest.main()<|MERGE_RESOLUTION|>--- conflicted
+++ resolved
@@ -30,11 +30,7 @@
         pkg_resources.cleanup_resources()
         shutil.rmtree(cls.prediction_directory)
 
-<<<<<<< HEAD
-    @unittest.skip("Requires too much memory")
-=======
     @unittest.skipUnless(use_cuda, "This test only runs if a cuda device is set in the medaCy config file")
->>>>>>> b3e5e373
     def test_cross_validate_fit_predict(self):
         """Tests that a model created with BERT can be fitted and used to predict, with and without the CRF layer"""
         pipeline = BertPipeline(
