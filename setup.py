--- conflicted
+++ resolved
@@ -53,10 +53,7 @@
     ],
     install_requires=[
         'spacy==2.1.4',
-<<<<<<< HEAD
-=======
         'scispacy==0.2.2',
->>>>>>> 2b83d296
         'scikit-learn>=0.20.0',
         'torch==1.1.0',
         'pytorch-crf==0.7.2',
